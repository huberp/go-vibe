--- conflicted
+++ resolved
@@ -51,8 +51,4 @@
 *.db
 *.sqlite
 data/
-<<<<<<< HEAD
-logfile
-=======
-/logfile
->>>>>>> 4d753d88
+logfile